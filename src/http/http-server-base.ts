--- conflicted
+++ resolved
@@ -20,16 +20,6 @@
   protected requests: HttpRequest[]
   private baseUrl: string
 
-<<<<<<< HEAD
-  private baseUrl: string
-
-  public constructor(baseUrl: string, httpServer: T) {
-    this.httpServer = httpServer
-    this.baseUrl = baseUrl
-  }
-
-  // eslint-disable-next-line @typescript-eslint/no-explicit-any
-=======
   // TODO: Move to options instead of adding more params
   public constructor(baseUrl: string, httpServer: T, listenPort = 0, requests: HttpRequest[] = []) {
     this.httpServer = httpServer
@@ -38,7 +28,6 @@
     this.requests = requests
   }
 
->>>>>>> a48cad59
   public on(event: string, listener: (...args: any[]) => void): this {
     this.httpServer.on(event, listener)
     return this
@@ -105,20 +94,6 @@
     }
   }
 
-  protected handleRequest(
-    req: HttpIncomingMessage,
-    res: http.ServerResponse,
-    requestListener: HttpRequestListener
-  ): void {
-    try {
-      Promise.all([this.saveRequest(req), Promise.resolve(requestListener(req, res))]).catch(e => {
-        this.handleError(res, e)
-      })
-    } catch (e) {
-      this.handleError(res, e)
-    }
-  }
-
   protected async saveRequest(req: HttpIncomingMessage): Promise<void> {
     // Make sure the host header is always stable
     const headers = { ...req.headers, host: 'localhost' }
