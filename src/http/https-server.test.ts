--- conflicted
+++ resolved
@@ -6,11 +6,8 @@
 export type TestHttpsServerOptions = HttpsServerOptions
 
 class TestHttpsServer extends HttpsServer {
-<<<<<<< HEAD
-  public constructor(options: HttpsServerOptions = {}) {
-=======
   public constructor(options: TestHttpsServerOptions = {}) {
->>>>>>> a48cad59
+
     super(options, (req, res) => {
       // Map the responses
       switch (req.url) {
